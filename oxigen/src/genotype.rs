--- conflicted
+++ resolved
@@ -27,13 +27,8 @@
     /// Set the genes of the individual from an iterator.
     fn from_iter<I: Iterator<Item = T>>(&mut self, I);
 
-<<<<<<< HEAD
     /// Randomly initializes an individual.
     fn generate(size: &Self::ProblemSize) -> Self;
-=======
-    /// Randomly initiailzes an individual.
-    fn generate(size: &Self::Environment) -> Self;
->>>>>>> 1bb13605
 
     /// Returns a fitness value for an individual.
     fn fitness(&self) -> f64;
